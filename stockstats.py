--- conflicted
+++ resolved
@@ -1,1123 +1,1108 @@
-# coding=utf-8
-# Copyright (c) 2016, Cedric Zhuang
-# All rights reserved.
-# Redistribution and use in source and binary forms, with or without
-# modification, are permitted provided that the following conditions are met:
-#
-#     * Redistributions of source code must retain the above copyright
-#       notice, this list of conditions and the following disclaimer.
-#     * Redistributions in binary form must reproduce the above copyright
-#       notice, this list of conditions and the following disclaimer in the
-#       documentation and/or other materials provided with the distribution.
-#     * Neither the name of disclaimer nor the names of its contributors may
-#       be used to endorse or promote products derived from this software
-#       without specific prior written permission.
-#
-# THIS SOFTWARE IS PROVIDED BY THE REGENTS AND CONTRIBUTORS "AS IS" AND ANY
-# EXPRESS OR IMPLIED WARRANTIES, INCLUDING, BUT NOT LIMITED TO, THE IMPLIED
-# WARRANTIES OF MERCHANTABILITY AND FITNESS FOR A PARTICULAR PURPOSE ARE
-# DISCLAIMED. IN NO EVENT SHALL THE REGENTS AND CONTRIBUTORS BE LIABLE FOR ANY
-# DIRECT, INDIRECT, INCIDENTAL, SPECIAL, EXEMPLARY, OR CONSEQUENTIAL DAMAGES
-# (INCLUDING, BUT NOT LIMITED TO, PROCUREMENT OF SUBSTITUTE GOODS OR SERVICES;
-# LOSS OF USE, DATA, OR PROFITS; OR BUSINESS INTERRUPTION) HOWEVER CAUSED AND
-# ON ANY THEORY OF LIABILITY, WHETHER IN CONTRACT, STRICT LIABILITY, OR TORT
-# (INCLUDING NEGLIGENCE OR OTHERWISE) ARISING IN ANY WAY OUT OF THE USE OF THIS
-# SOFTWARE, EVEN IF ADVISED OF THE POSSIBILITY OF SUCH DAMAGE.
-
-from __future__ import unicode_literals
-
-import itertools
-import logging
-import operator
-import random
-import re
-
-import numpy as np
-import pandas as pd
-from int_date import get_date_from_diff
-
-__author__ = 'Cedric Zhuang'
-
-log = logging.getLogger(__name__)
-
-
-class StockDataFrame(pd.DataFrame):
-    OPERATORS = ['le', 'ge', 'lt', 'gt', 'eq', 'ne']
-
-    # Start of options.
-    KDJ_PARAM = (2.0 / 3.0, 1.0 / 3.0)
-    KDJ_WINDOW = 9
-
-    BOLL_PERIOD = 20
-    BOLL_STD_TIMES = 2
-
-    MACD_EMA_SHORT = 12
-    MACD_EMA_LONG = 26
-    MACD_EMA_SIGNAL = 9
-
-    PDI_SMMA = 14
-    MDI_SMMA = 14
-    DX_SMMA = 14
-    ADX_EMA = 6
-    ADXR_EMA = 6
-
-    CR_MA1 = 5
-    CR_MA2 = 10
-    CR_MA3 = 20
-
-    TRIX_EMA_WINDOW = 12
-
-    TEMA_EMA_WINDOW = 5
-
-    ATR_SMMA = 14
-
-    MFI = 14
-
-    # End of options
-
-    @staticmethod
-    def _get_change(df):
-        """ Get the percentage change column
-
-        :param df: DataFrame object
-        :return: result series
-        """
-        df['change'] = df['close'].pct_change() * 100
-        return df['change']
-
-    @staticmethod
-    def _get_p(df, column, shifts):
-        """ get the permutation of specified range
-
-        example:
-        index    x   x_-2,-1_p
-        0        1         NaN
-        1       -1         NaN
-        2        3           2  (0.x > 0, and assigned to weight 2)
-        3        5           1  (2.x > 0, and assigned to weight 1)
-        4        1           3
-
-        :param df: data frame
-        :param column: the column to calculate p from
-        :param shifts: the range to consider
-        :return:
-        """
-        column_name = '{}_{}_p'.format(column, shifts)
-        # initialize the column if not
-        df.get(column)
-        shifts = StockDataFrame.to_ints(shifts)[::-1]
-        indices = None
-        count = 0
-        for shift in shifts:
-            shifted = df.shift(-shift)
-            index = (shifted[column] > 0) * (2 ** count)
-            if indices is None:
-                indices = index
-            else:
-                indices += index
-            count += 1
-        if indices is not None:
-            cp = indices.copy()
-            StockDataFrame.set_nan(cp, shifts)
-            df[column_name] = cp
-
-    @classmethod
-    def to_ints(cls, shifts):
-        items = map(cls._process_shifts_segment,
-                    shifts.split(','))
-        return sorted(list(set(itertools.chain(*items))))
-
-    @classmethod
-    def to_int(cls, shifts):
-        numbers = cls.to_ints(shifts)
-        if len(numbers) != 1:
-            raise IndexError("only accept 1 number.")
-        return numbers[0]
-
-    @staticmethod
-    def to_floats(shifts):
-        floats = map(float, shifts.split(','))
-        return sorted(list(set(floats)))
-
-    @classmethod
-    def to_float(cls, shifts):
-        floats = cls.to_floats(shifts)
-        if len(floats) != 1:
-            raise IndexError('only accept 1 float.')
-        return floats[0]
-
-    @staticmethod
-    def _process_shifts_segment(shift_segment):
-        if '~' in shift_segment:
-            start, end = shift_segment.split('~')
-            shifts = range(int(start), int(end) + 1)
-        else:
-            shifts = [int(shift_segment)]
-        return shifts
-
-    @staticmethod
-    def set_nan(pd_obj, shift):
-        try:
-            iter(shift)
-            max_shift = max(shift)
-            min_shift = min(shift)
-            StockDataFrame._set_nan_of_single_shift(pd_obj, max_shift)
-            StockDataFrame._set_nan_of_single_shift(pd_obj, min_shift)
-        except TypeError:
-            # shift is not iterable
-            StockDataFrame._set_nan_of_single_shift(pd_obj, shift)
-
-    @staticmethod
-    def _set_nan_of_single_shift(pd_obj, shift):
-        val = np.nan
-        if shift > 0:
-            pd_obj.iloc[-shift:] = val
-        elif shift < 0:
-            pd_obj.iloc[:-shift] = val
-
-    @classmethod
-    def _get_r(cls, df, column, shifts):
-        """ Get rate of change of column
-
-        :param df: DataFrame object
-        :param column: column name of the rate to calculate
-        :param shifts: days to shift, accept one shift only
-        :return: None
-        """
-        shift = cls.to_int(shifts)
-        rate_key = '{}_{}_r'.format(column, shift)
-        df[rate_key] = df[column].pct_change(periods=-shift) * 100
-
-    @classmethod
-    def _get_s(cls, df, column, shifts):
-        """ Get the column shifted by days
-
-        :param df: DataFrame object
-        :param column: name of the column to shift
-        :param shifts: days to shift, accept one shift only
-        :return: None
-        """
-        shift = cls.to_int(shifts)
-        shifted_key = "{}_{}_s".format(column, shift)
-        df[shifted_key] = df[column].shift(-shift)
-        cp = df[shifted_key].copy()
-        StockDataFrame.set_nan(cp, shift)
-        df[shifted_key] = cp
-
-    @classmethod
-    def _get_log_ret(cls, df):
-        df['log-ret'] = np.log(df['close'] / df['close_-1_s'])
-
-    @classmethod
-    def _get_c(cls, df, column, shifts):
-        """ get the count of column in range (shifts)
-
-        example: kdjj_0_le_20_c
-        :param df: stock data
-        :param column: column name
-        :param shifts: range to count, only to previous
-        :return: result series
-        """
-        column_name = '{}_{}_c'.format(column, shifts)
-        shifts = cls.get_only_one_positive_int(shifts)
-        df[column_name] = df[column].rolling(
-            center=False,
-            window=shifts,
-            min_periods=0).apply(np.count_nonzero)
-        return df[column_name]
-
-    @classmethod
-    def _get_fc(cls, df, column, shifts):
-        """ get the count of column in range of future (shifts)
-
-        example: kdjj_0_le_20_fc
-        :param df: stock data
-        :param column: column name
-        :param shifts: range to count, only to future
-        :return: result series
-        """
-        column_name = '{}_{}_fc'.format(column, shifts)
-        shift = cls.get_only_one_positive_int(shifts)
-        reversed_series = df[column][::-1]
-        reversed_counts = reversed_series.rolling(
-            center=False,
-            window=shift,
-            min_periods=0).apply(np.count_nonzero)
-        counts = reversed_counts[::-1]
-        df[column_name] = counts
-        return counts
-
-    @classmethod
-    def _get_op(cls, df, column, threshold, op):
-        column_name = '{}_{}_{}'.format(column, threshold, op)
-        threshold = cls.to_float(threshold)
-        f = getattr(operator, op)
-        df[column_name] = f(df[column], threshold)
-
-    @staticmethod
-    def get_diff_convolve_array(shift):
-        if shift == 0:
-            ret = [1]
-        else:
-            ret = np.zeros(abs(shift) + 1)
-            if shift < 0:
-                ret[[0, -1]] = 1, -1
-            else:
-                ret[[0, -1]] = -1, 1
-        return ret
-
-    @classmethod
-    def _init_shifted_columns(cls, column, df, shifts):
-        # initialize the column if not
-        df.get(column)
-        shifts = cls.to_ints(shifts)
-        shift_column_names = ['{}_{}_s'.format(column, shift) for shift in
-                              shifts]
-        [df.get(name) for name in shift_column_names]
-        return shift_column_names
-
-    @classmethod
-    def _get_max(cls, df, column, shifts):
-        column_name = '{}_{}_max'.format(column, shifts)
-        shift_column_names = cls._init_shifted_columns(column, df, shifts)
-        df[column_name] = np.max(df[shift_column_names], axis=1)
-
-    @classmethod
-    def _get_min(cls, df, column, shifts):
-        column_name = '{}_{}_min'.format(column, shifts)
-        shift_column_names = cls._init_shifted_columns(column, df, shifts)
-        df[column_name] = np.min(df[shift_column_names], axis=1)
-
-    @staticmethod
-    def _get_rsv(df, n_days):
-        """ Calculate the RSV (Raw Stochastic Value) within N days
-
-        This value is essential for calculating KDJs
-        Current day is included in N
-        :param df: data
-        :param n_days: N days
-        :return: None
-        """
-        n_days = int(n_days)
-        column_name = 'rsv_{}'.format(n_days)
-        low_min = df['low'].rolling(
-            min_periods=1, window=n_days, center=False).min()
-        high_max = df['high'].rolling(
-            min_periods=1, window=n_days, center=False).max()
-
-        cv = (df['close'] - low_min) / (high_max - low_min)
-        df[column_name] = cv.fillna(0).astype('float64') * 100
-
-    @staticmethod
-    def _positive_sum(data):
-        data = [i if i > 0 else 0 for i in data]
-        ret = data[0]
-        for i in data[1:]:
-            ret = (ret * (len(data) - 1) + i) / len(data)
-        return ret
-
-    @staticmethod
-    def _negative_sum(data):
-        data = [-i if i < 0 else 0 for i in data]
-        ret = data[0]
-        for i in data[1:]:
-            ret = (ret * (len(data) - 1) + i) / len(data)
-        return ret
-
-    # noinspection PyUnresolvedReferences
-    @classmethod
-    def _get_rsi(cls, df, n_days):
-        """ Calculate the RSI (Relative Strength Index) within N days
-
-        calculated based on the formula at:
-        https://en.wikipedia.org/wiki/Relative_strength_index
-
-        :param df: data
-        :param n_days: N days
-        :return: None
-        """
-        n_days = int(n_days)
-        d = df['close_-1_d']
-
-        df['closepm'] = (d + d.abs()) / 2
-        df['closenm'] = (-d + d.abs()) / 2
-        closepm_smma_column = 'closepm_{}_smma'.format(n_days)
-        closenm_smma_column = 'closenm_{}_smma'.format(n_days)
-        p_ema = df[closepm_smma_column]
-        n_ema = df[closenm_smma_column]
-
-        rs_column_name = 'rs_{}'.format(n_days)
-        rsi_column_name = 'rsi_{}'.format(n_days)
-        df[rs_column_name] = rs = p_ema / n_ema
-        df[rsi_column_name] = 100 - 100 / (1.0 + rs)
-
-        columns_to_remove = ['closepm',
-                             'closenm',
-                             closepm_smma_column,
-                             closenm_smma_column]
-        cls._drop_columns(df, columns_to_remove)
-
-    @staticmethod
-    def _drop_columns(df, columns):
-        df.drop(columns, inplace=True, axis=1)
-
-    def _ensure_type(self, obj):
-        """ override the method in pandas, omit the check
-
-        This patch is not the perfect way but could make the lib work.
-        """
-        return obj
-
-    @classmethod
-    def _get_smma(cls, df, column, windows):
-        """ get smoothed moving average.
-
-        :param df: data
-        :param windows: range
-        :return: result series
-        """
-        window = cls.get_only_one_positive_int(windows)
-        column_name = '{}_{}_smma'.format(column, window)
-        smma = df[column].ewm(
-            ignore_na=False, alpha=1.0 / window,
-            min_periods=0, adjust=True).mean()
-        df[column_name] = smma
-        return smma
-
-    @classmethod
-    def _get_trix(cls, df, column=None, windows=None):
-        if column is None and windows is None:
-            column_name = 'trix'
-        else:
-            column_name = '{}_{}_trix'.format(column, windows)
-
-        if column is None:
-            column = 'close'
-        if windows is None:
-            windows = cls.TRIX_EMA_WINDOW
-        window = cls.get_only_one_positive_int(windows)
-
-        single = '{c}_{w}_ema'.format(c=column, w=window)
-        double = '{c}_{w}_ema_{w}_ema'.format(c=column, w=window)
-        triple = '{c}_{w}_ema_{w}_ema_{w}_ema'.format(c=column, w=window)
-        prev_triple = '{}_-1_s'.format(triple)
-        df[column_name] = ((df[triple] - df[prev_triple]) * 100
-                           / df[prev_triple])
-
-        columns_to_drop = [single, double, triple, prev_triple]
-        cls._drop_columns(df, columns_to_drop)
-
-    @classmethod
-    def _get_tema(cls, df, column=None, windows=None):
-        """ Another implementation for triple ema
-
-        Check the algorithm described below:
-        https://www.forextraders.com/forex-education/forex-technical-analysis/triple-exponential-moving-average-the-tema-indicator/
-        :param df: data frame
-        :param column: column to calculate ema
-        :param windows: window of the calculation
-        :return: result series
-        """
-        if column is None and windows is None:
-            column_name = 'tema'
-        else:
-            column_name = '{}_{}_tema'.format(column, windows)
-
-        if column is None:
-            column = 'close'
-        if windows is None:
-            windows = cls.TEMA_EMA_WINDOW
-        window = cls.get_only_one_positive_int(windows)
-
-        single = '{c}_{w}_ema'.format(c=column, w=window)
-        double = '{c}_{w}_ema_{w}_ema'.format(c=column, w=window)
-        triple = '{c}_{w}_ema_{w}_ema_{w}_ema'.format(c=column, w=window)
-        df[column_name] = 3 * df[single] - 3 * df[double] + df[triple]
-
-        cls._drop_columns(df, [single, double, triple])
-        return df[column_name]
-
-    @classmethod
-    def _get_wr(cls, df, n_days):
-        """ Williams Overbought/Oversold Index
-
-        WMS=[(Hn—Ct)/(Hn—Ln)] ×100
-        Ct - the close price
-        Hn - N days high
-        Ln - N days low
-
-        :param df: data
-        :param n_days: N days
-        :return: None
-        """
-        n_days = int(n_days)
-        ln = df['low'].rolling(min_periods=1, window=n_days,
-                               center=False).min()
-
-        hn = df['high'].rolling(min_periods=1, window=n_days,
-                                center=False).max()
-        column_name = 'wr_{}'.format(n_days)
-        df[column_name] = (hn - df['close']) / (hn - ln) * 100
-
-    @classmethod
-    def _get_cci(cls, df, n_days=None):
-        """ Commodity Channel Index
-
-        CCI = (Typical Price  -  20-period SMA of TP) / (.015 x Mean Deviation)
-        Typical Price (TP) = (High + Low + Close)/3
-        TP is also implemented as 'middle'.
-
-        :param df: data
-        :param n_days: N days window
-        :return: None
-        """
-        if n_days is None:
-            n_days = 14
-            column_name = 'cci'
-        else:
-            n_days = int(n_days)
-            column_name = 'cci_{}'.format(n_days)
-
-        tp = df['middle']
-        tp_sma = df['middle_{}_sma'.format(n_days)]
-        md = df['middle'].rolling(
-            min_periods=1, center=False, window=n_days).apply(
-            lambda x: np.fabs(x - x.mean()).mean())
-
-        df[column_name] = (tp - tp_sma) / (.015 * md)
-
-    @classmethod
-    def _get_tr(cls, df):
-        """ True Range of the trading
-
-        tr = max[(high - low), abs(high - close_prev), abs(low - close_prev)]
-        :param df: data
-        :return: None
-        """
-        prev_close = df['close_-1_s']
-        high = df['high']
-        low = df['low']
-        c1 = high - low
-        c2 = np.abs(high - prev_close)
-        c3 = np.abs(low - prev_close)
-        df['tr'] = np.max((c1, c2, c3), axis=0)
-
-    @classmethod
-    def _get_atr(cls, df, window=None):
-        """ Average True Range
-
-        The average true range is an N-day smoothed moving average (SMMA) of
-        the true range values.  Default to 14 days.
-        https://en.wikipedia.org/wiki/Average_true_range
-
-        :param df: data
-        :return: None
-        """
-        if window is None:
-            window = cls.ATR_SMMA
-            column_name = 'atr'
-        else:
-            window = int(window)
-            column_name = 'atr_{}'.format(window)
-        tr_smma_column = 'tr_{}_smma'.format(window)
-
-        df[column_name] = df[tr_smma_column]
-        cls._drop_columns(df, [tr_smma_column])
-
-    @classmethod
-    def _get_dma(cls, df):
-        """ Different of Moving Average
-
-        default to 10 and 50.
-        :param df: data
-        :return: None
-        """
-        df['dma'] = df['close_10_sma'] - df['close_50_sma']
-
-    @classmethod
-    def _get_dmi(cls, df):
-        """ get the default setting for DMI
-
-        including:
-        +DI: 14 days SMMA of +DM,
-        -DI: 14 days SMMA of -DM,
-        DX: based on +DI and -DI
-        ADX: 6 days SMMA of DX
-        :param df: data
-        :return:
-        """
-        df['pdi'] = cls._get_pdi(df, cls.PDI_SMMA)
-        df['mdi'] = cls._get_mdi(df, cls.MDI_SMMA)
-        df['dx'] = cls._get_dx(df, cls.DX_SMMA)
-        df['adx'] = df['dx_{}_ema'.format(cls.ADX_EMA)]
-        df['adxr'] = df['adx_{}_ema'.format(cls.ADXR_EMA)]
-
-    @classmethod
-    def _get_um_dm(cls, df):
-        """ Up move and down move
-
-        initialize up move and down move
-        :param df: data
-        """
-        hd = df['high_delta']
-        df['um'] = (hd + hd.abs()) / 2
-        ld = -df['low_delta']
-        df['dm'] = (ld + ld.abs()) / 2
-
-    @classmethod
-    def _get_pdm(cls, df, windows):
-        """ +DM, positive directional moving
-
-        If window is not 1, calculate the SMMA of +DM
-        :param df: data
-        :param windows: range
-        :return:
-        """
-        window = cls.get_only_one_positive_int(windows)
-        column_name = 'pdm_{}'.format(window)
-        um, dm = df['um'], df['dm']
-        df['pdm'] = np.where(um > dm, um, 0)
-        if window > 1:
-            pdm = df['pdm_{}_ema'.format(window)]
-        else:
-            pdm = df['pdm']
-        df[column_name] = pdm
-
-    @classmethod
-    def _get_vr(cls, df, windows=None):
-        if windows is None:
-            window = 26
-            column_name = 'vr'
-        else:
-            window = cls.get_only_one_positive_int(windows)
-            column_name = 'vr_{}'.format(window)
-
-        df['av'] = np.where(df['change'] > 0, df['volume'], 0)
-        avs = df['av'].rolling(
-            min_periods=1, window=window, center=False).sum()
-
-        df['bv'] = np.where(df['change'] < 0, df['volume'], 0)
-        bvs = df['bv'].rolling(
-            min_periods=1, window=window, center=False).sum()
-
-        df['cv'] = np.where(df['change'] == 0, df['volume'], 0)
-        cvs = df['cv'].rolling(
-            min_periods=1, window=window, center=False).sum()
-
-        df[column_name] = (avs + cvs / 2) / (bvs + cvs / 2) * 100
-        cls._drop_columns(df, ['av', 'bv', 'cv'])
-
-    @classmethod
-    def _get_mdm(cls, df, windows):
-        """ -DM, negative directional moving accumulation
-
-        If window is not 1, return the SMA of -DM.
-        :param df: data
-        :param windows: range
-        :return:
-        """
-        window = cls.get_only_one_positive_int(windows)
-        column_name = 'mdm_{}'.format(window)
-        um, dm = df['um'], df['dm']
-        df['mdm'] = np.where(dm > um, dm, 0)
-        if window > 1:
-            mdm = df['mdm_{}_ema'.format(window)]
-        else:
-            mdm = df['mdm']
-        df[column_name] = mdm
-
-    @classmethod
-    def _get_pdi(cls, df, windows):
-        """ +DI, positive directional moving index
-
-        :param df: data
-        :param windows: range
-        :return:
-        """
-        window = cls.get_only_one_positive_int(windows)
-        pdm_column = 'pdm_{}'.format(window)
-        tr_column = 'atr_{}'.format(window)
-        pdi_column = 'pdi_{}'.format(window)
-        df[pdi_column] = df[pdm_column] / df[tr_column] * 100
-        return df[pdi_column]
-
-    @classmethod
-    def _get_mdi(cls, df, windows):
-        window = cls.get_only_one_positive_int(windows)
-        mdm_column = 'mdm_{}'.format(window)
-        tr_column = 'atr_{}'.format(window)
-        mdi_column = 'mdi_{}'.format(window)
-        df[mdi_column] = df[mdm_column] / df[tr_column] * 100
-        return df[mdi_column]
-
-    @classmethod
-    def _get_dx(cls, df, windows):
-        window = cls.get_only_one_positive_int(windows)
-        dx_column = 'dx_{}'.format(window)
-        mdi_column = 'mdi_{}'.format(window)
-        pdi_column = 'pdi_{}'.format(window)
-        mdi, pdi = df[mdi_column], df[pdi_column]
-        df[dx_column] = abs(pdi - mdi) / (pdi + mdi) * 100
-        return df[dx_column]
-
-    @classmethod
-    def _get_kdj_default(cls, df):
-        """ default KDJ, 9 days
-
-        :param df: k line data frame
-        :return: None
-        """
-        df['kdjk'] = df['kdjk_{}'.format(cls.KDJ_WINDOW)]
-        df['kdjd'] = df['kdjd_{}'.format(cls.KDJ_WINDOW)]
-        df['kdjj'] = df['kdjj_{}'.format(cls.KDJ_WINDOW)]
-
-    @classmethod
-    def _get_cr(cls, df, window=26):
-        ym = df['middle_-1_s']
-        h = df['high']
-        p1_m = df.loc[:, ['middle_-1_s', 'high']].min(axis=1)
-        p2_m = df.loc[:, ['middle_-1_s', 'low']].min(axis=1)
-        p1 = (h - p1_m).rolling(
-            min_periods=1, window=window, center=False).sum()
-        p2 = (ym - p2_m).rolling(
-            min_periods=1, window=window, center=False).sum()
-        df['cr'] = p1 / p2 * 100
-        del df['middle_-1_s']
-        df['cr-ma1'] = cls._shifted_cr_sma(df, cls.CR_MA1)
-        df['cr-ma2'] = cls._shifted_cr_sma(df, cls.CR_MA2)
-        df['cr-ma3'] = cls._shifted_cr_sma(df, cls.CR_MA3)
-
-    @classmethod
-    def _shifted_cr_sma(cls, df, window):
-        name = cls._temp_name()
-        df[name] = df['cr'].rolling(min_periods=1, window=window,
-                                    center=False).mean()
-        to_shift = '{}_-{}_s'.format(name, int(window / 2.5 + 1))
-        ret = df[to_shift]
-        del df[name], df[to_shift]
-        return ret
-
-    @classmethod
-    def _temp_name(cls):
-        return 'sdf{}'.format(random.randint(0, 10e8))
-
-    @classmethod
-    def _get_middle(cls, df):
-        df['middle'] = (df['close'] + df['high'] + df['low']) / 3.0
-
-    @classmethod
-    def _calc_kd(cls, column):
-        param0, param1 = cls.KDJ_PARAM
-        k = 50.0
-        # noinspection PyTypeChecker
-        for i in param1 * column:
-            k = param0 * k + i
-            yield k
-
-    @classmethod
-    def _get_kdjk(cls, df, n_days):
-        """ Get the K of KDJ
-
-        K ＝ 2/3 × (prev. K) +1/3 × (curr. RSV)
-        2/3 and 1/3 are the smooth parameters.
-        :param df: data
-        :param n_days: calculation range
-        :return: None
-        """
-        rsv_column = 'rsv_{}'.format(n_days)
-        k_column = 'kdjk_{}'.format(n_days)
-        df[k_column] = list(cls._calc_kd(df.get(rsv_column)))
-
-    @classmethod
-    def _get_kdjd(cls, df, n_days):
-        """ Get the D of KDJ
-
-        D = 2/3 × (prev. D) +1/3 × (curr. K)
-        2/3 and 1/3 are the smooth parameters.
-        :param df: data
-        :param n_days: calculation range
-        :return: None
-        """
-        k_column = 'kdjk_{}'.format(n_days)
-        d_column = 'kdjd_{}'.format(n_days)
-        df[d_column] = list(cls._calc_kd(df.get(k_column)))
-
-    @staticmethod
-    def _get_kdjj(df, n_days):
-        """ Get the J of KDJ
-
-        J = 3K-2D
-        :param df: data
-        :param n_days: calculation range
-        :return: None
-        """
-        k_column = 'kdjk_{}'.format(n_days)
-        d_column = 'kdjd_{}'.format(n_days)
-        j_column = 'kdjj_{}'.format(n_days)
-        df[j_column] = 3 * df[k_column] - 2 * df[d_column]
-
-    @staticmethod
-    def remove_random_nan(pd_obj):
-        return pd_obj.where((pd.notnull(pd_obj)), None)
-
-    @staticmethod
-    def _get_d(df, column, shifts):
-        shift = StockDataFrame.to_int(shifts)
-        shift_column = '{}_{}_s'.format(column, shift)
-        column_name = '{}_{}_d'.format(column, shift)
-        df[column_name] = df[column] - df[shift_column]
-        cp = df[column_name].copy()
-        StockDataFrame.set_nan(cp, shift)
-        df[column_name] = cp
-
-    @classmethod
-    def _get_sma(cls, df, column, windows):
-        """ get simple moving average
-
-        :param df: data
-        :param column: column to calculate
-        :param windows: collection of window of simple moving average
-        :return: None
-        """
-        window = cls.get_only_one_positive_int(windows)
-        column_name = '{}_{}_sma'.format(column, window)
-        df[column_name] = df[column].rolling(min_periods=1, window=window,
-                                             center=False).mean()
-
-    @classmethod
-    def _get_ema(cls, df, column, windows):
-        """ get exponential moving average
-
-        :param df: data
-        :param column: column to calculate
-        :param windows: collection of window of exponential moving average
-        :return: None
-        """
-        window = cls.get_only_one_positive_int(windows)
-        column_name = '{}_{}_ema'.format(column, window)
-        if len(df[column]) > 0:
-            df[column_name] = df[column].ewm(
-                ignore_na=False, span=window,
-                min_periods=0, adjust=True).mean()
-        else:
-            df[column_name] = []
-
-    @classmethod
-    def _get_boll(cls, df):
-        """ Get Bollinger bands.
-
-        boll_ub means the upper band of the Bollinger bands
-        boll_lb means the lower band of the Bollinger bands
-        boll_ub = MA + Kσ
-        boll_lb = MA − Kσ
-        M = BOLL_PERIOD
-        K = BOLL_STD_TIMES
-        :param df: data
-        :return: None
-        """
-        moving_avg = df['close_{}_sma'.format(cls.BOLL_PERIOD)]
-        moving_std = df['close_{}_mstd'.format(cls.BOLL_PERIOD)]
-        df['boll'] = moving_avg
-        moving_avg = list(map(np.float64, moving_avg))
-        moving_std = list(map(np.float64, moving_std))
-        # noinspection PyTypeChecker
-        df['boll_ub'] = np.add(moving_avg,
-                               np.multiply(cls.BOLL_STD_TIMES, moving_std))
-        # noinspection PyTypeChecker
-        df['boll_lb'] = np.subtract(moving_avg,
-                                    np.multiply(cls.BOLL_STD_TIMES,
-                                                moving_std))
-
-    @classmethod
-    def _get_macd(cls, df):
-        """ Moving Average Convergence Divergence
-
-        This function will initialize all following columns.
-
-        MACD Line (macd): (12-day EMA - 26-day EMA)
-        Signal Line (macds): 9-day EMA of MACD Line
-        MACD Histogram (macdh): MACD Line - Signal Line
-        :param df: data
-        :return: None
-        """
-        ema_short = 'close_{}_ema'.format(cls.MACD_EMA_SHORT)
-        ema_long = 'close_{}_ema'.format(cls.MACD_EMA_LONG)
-        ema_signal = 'macd_{}_ema'.format(cls.MACD_EMA_SIGNAL)
-        fast = df[ema_short]
-        slow = df[ema_long]
-        df['macd'] = fast - slow
-        df['macds'] = df[ema_signal]
-        df['macdh'] = (df['macd'] - df['macds'])
-        cls._drop_columns(df, [ema_short, ema_long, ema_signal])
-
-    @classmethod
-    def get_only_one_positive_int(cls, windows):
-        if isinstance(windows, int):
-            window = windows
-        else:
-            window = cls.to_int(windows)
-            if window <= 0:
-                raise IndexError("window must be greater than 0")
-        return window
-
-    @classmethod
-    def _get_mstd(cls, df, column, windows):
-        """ get moving standard deviation
-
-        :param df: data
-        :param column: column to calculate
-        :param windows: collection of window of moving standard deviation
-        :return: None
-        """
-        window = cls.get_only_one_positive_int(windows)
-        column_name = '{}_{}_mstd'.format(column, window)
-        df[column_name] = df[column].rolling(min_periods=1, window=window,
-                                             center=False).std()
-
-    @classmethod
-    def _get_mvar(cls, df, column, windows):
-        """ get moving variance
-
-        :param df: data
-        :param column: column to calculate
-        :param windows: collection of window of moving variance
-        :return: None
-        """
-        window = cls.get_only_one_positive_int(windows)
-        column_name = '{}_{}_mvar'.format(column, window)
-        df[column_name] = df[column].rolling(
-            min_periods=1, window=window, center=False).var()
-
-    @classmethod
-    def _get_mfi(cls, df, n_days=None):
-        """ get money flow index as per https://www.investopedia.com/terms/m/mfi.asp
-
-        :param df: data
-        :param n_days: number of periods relevant for the indicator
-        :return: None
-        """
-        if n_days is None:
-            n_days = cls.MFI
-            column_name = 'mfi'
-        else:
-<<<<<<< HEAD
-            column_name = f'mfi_{n_days}'
-        n = int(n_days)
-        assert n > 0, f"n_days '{n_days}' could not be parsed to a positive integer"
-=======
-            column_name = 'mfi_{}'.format(n_days)
-        n = int(n_days)
-        assert n > 0, "n_days '{}' could not be parsed " \
-                      "to a positive integer".format(n_days)
->>>>>>> 0cf8466f
-        df[column_name] = 0.5
-        if len(df) > n and "volume" in df.columns and (df["volume"] > 0).any():
-            typical_price = df[["low", "high", "close"]].sum(axis=1) / 3.0
-            raw_money_flow = (typical_price * df["volume"]).fillna(0.0)
-<<<<<<< HEAD
-            higher_rows = ((typical_price - typical_price.shift(1)) >= 0.0).to_numpy()
-            lower_rows = ((typical_price - typical_price.shift(1)) < 0.0).to_numpy()
-            for irow, row in enumerate(df.index[n - 1 :]):
-                p_pos_money_flow = raw_money_flow.reindex(df.index[irow : irow + n][higher_rows[irow : irow + n]]).sum()
-                p_neg_money_flow = raw_money_flow.reindex(df.index[irow : irow + n][lower_rows[irow : irow + n]]).sum()
-                money_flow_ratio = p_pos_money_flow / (p_neg_money_flow + 1e-12)
-=======
-            higher_rows = ((typical_price - typical_price.shift(
-                1)) >= 0.0).to_numpy()
-            lower_rows = ((typical_price - typical_price.shift(
-                1)) < 0.0).to_numpy()
-            for i, row in enumerate(df.index[n + 1:]):
-                pos_money_flow = raw_money_flow.reindex(
-                    df.index[i: i + n][higher_rows[i: i + n]]).sum()
-                neg_money_flow = raw_money_flow.reindex(
-                    df.index[i: i + n][lower_rows[i: i + n]]).sum()
-                money_flow_ratio = pos_money_flow / (neg_money_flow + 1e-12)
->>>>>>> 0cf8466f
-                df.loc[row, column_name] = 1.0 - 1.0 / (1 + money_flow_ratio)
-
-    @staticmethod
-    def parse_column_name(name):
-        m = re.match(r'(.*)_([\d\-+~,.]+)_(\w+)', name)
-        ret = [None, None, None]
-        if m is None:
-            m = re.match(r'(.*)_([\d\-+~,]+)', name)
-            if m is not None:
-                ret = m.group(1, 2)
-                ret = ret + (None,)
-        else:
-            ret = m.group(1, 2, 3)
-        return ret
-
-    CROSS_COLUMN_MATCH_STR = '(.+)_(x|xu|xd)_(.+)'
-
-    @classmethod
-    def is_cross_columns(cls, name):
-        return re.match(cls.CROSS_COLUMN_MATCH_STR, name) is not None
-
-    @classmethod
-    def parse_cross_column(cls, name):
-        m = re.match(cls.CROSS_COLUMN_MATCH_STR, name)
-        ret = [None, None, None]
-        if m is not None:
-            ret = m.group(1, 2, 3)
-        return ret
-
-    @staticmethod
-    def _get_rate(df):
-        """ same as percent
-
-        :param df: data frame
-        :return: None
-        """
-        df['rate'] = df['close'].pct_change() * 100
-
-    @staticmethod
-    def _get_delta(df, key):
-        key_to_delta = key.replace('_delta', '')
-        df[key] = df[key_to_delta].diff()
-        return df[key]
-
-    @staticmethod
-    def _get_cross(df, key):
-        left, op, right = StockDataFrame.parse_cross_column(key)
-        lt_series = df[left] > df[right]
-        # noinspection PyTypeChecker
-        different = np.zeros_like(lt_series)
-        if len(different) > 1:
-            # noinspection PyTypeChecker
-            different[1:] = np.diff(lt_series)
-            different[0] = False
-        if op == 'x':
-            df[key] = different
-        elif op == 'xu':
-            df[key] = different & lt_series
-        elif op == 'xd':
-            df[key] = different & ~lt_series
-        return df[key]
-
-    @staticmethod
-    def init_columns(obj, columns):
-        if isinstance(columns, list):
-            for column in columns:
-                StockDataFrame.__init_column(obj, column)
-        else:
-            StockDataFrame.__init_column(obj, columns)
-
-    @classmethod
-    def __init_not_exist_column(cls, df, key):
-        if key == 'change':
-            cls._get_change(df)
-        elif key == 'rate':
-            cls._get_rate(df)
-        elif key == 'middle':
-            cls._get_middle(df)
-        elif key in ['boll', 'boll_ub', 'boll_lb']:
-            cls._get_boll(df)
-        elif key in ['macd', 'macds', 'macdh']:
-            cls._get_macd(df)
-        elif key in ['kdjk', 'kdjd', 'kdjj']:
-            cls._get_kdj_default(df)
-        elif key in ['cr', 'cr-ma1', 'cr-ma2', 'cr-ma3']:
-            cls._get_cr(df)
-        elif key in ['cci']:
-            cls._get_cci(df)
-        elif key in ['tr']:
-            cls._get_tr(df)
-        elif key in ['atr']:
-            cls._get_atr(df)
-        elif key in ['um', 'dm']:
-            cls._get_um_dm(df)
-        elif key in ['pdi', 'mdi', 'dx', 'adx', 'adxr']:
-            cls._get_dmi(df)
-        elif key in ['trix']:
-            cls._get_trix(df)
-        elif key in ['tema']:
-            cls._get_tema(df)
-        elif key in ['vr']:
-            cls._get_vr(df)
-        elif key in ['dma']:
-            cls._get_dma(df)
-        elif key == 'log-ret':
-            cls._get_log_ret(df)
-        elif key.endswith('_delta'):
-            cls._get_delta(df, key)
-        elif cls.is_cross_columns(key):
-            cls._get_cross(df, key)
-        elif key == 'mfi':
-            cls._get_mfi(df)
-        else:
-            c, r, t = cls.parse_column_name(key)
-            if t is not None:
-                if t in cls.OPERATORS:
-                    # support all kinds of compare operators
-                    cls._get_op(df, c, r, t)
-                else:
-                    func_name = '_get_{}'.format(t)
-                    getattr(cls, func_name)(df, c, r)
-            else:
-                func_name = '_get_{}'.format(c)
-                getattr(cls, func_name)(df, r)
-
-    @staticmethod
-    def __init_column(df, key):
-        if key not in df:
-            if len(df) == 0:
-                df[key] = []
-            else:
-                StockDataFrame.__init_not_exist_column(df, key)
-
-    def __getitem__(self, item):
-        try:
-            result = self.retype(
-                super(StockDataFrame, self).__getitem__(item))
-        except KeyError:
-            try:
-                self.init_columns(self, item)
-            except AttributeError:
-                log.exception('{} not found.'.format(item))
-            result = self.retype(
-                super(StockDataFrame, self).__getitem__(item))
-        return result
-
-    def in_date_delta(self, delta_day, anchor=None):
-        if anchor is None:
-            anchor = self.get_today()
-        other_day = get_date_from_diff(anchor, delta_day)
-        if delta_day > 0:
-            start, end = anchor, other_day
-        else:
-            start, end = other_day, anchor
-        return self.retype(self.loc[start:end])
-
-    def till(self, end_date):
-        return self[self.index <= end_date]
-
-    def start_from(self, start_date):
-        return self[self.index >= start_date]
-
-    def within(self, start_date, end_date):
-        return self.start_from(start_date).till(end_date)
-
-    def copy(self, deep=True):
-        return self.retype(super(StockDataFrame, self).copy(deep))
-
-    @staticmethod
-    def retype(value, index_column=None):
-        """ if the input is a `DataFrame`, convert it to this class.
-
-        :param index_column: the column that will be used as index,
-                             default to `date`
-        :param value: value to convert
-        :return: this extended class
-        """
-        if index_column is None:
-            index_column = 'date'
-
-        if isinstance(value, pd.DataFrame):
-            # use all lower case for column name
-            value.columns = map(lambda c: c.lower(), value.columns)
-
-            if index_column in value.columns:
-                value.set_index(index_column, inplace=True)
-            value = StockDataFrame(value)
-        return value
+# coding=utf-8
+# Copyright (c) 2016, Cedric Zhuang
+# All rights reserved.
+# Redistribution and use in source and binary forms, with or without
+# modification, are permitted provided that the following conditions are met:
+#
+#     * Redistributions of source code must retain the above copyright
+#       notice, this list of conditions and the following disclaimer.
+#     * Redistributions in binary form must reproduce the above copyright
+#       notice, this list of conditions and the following disclaimer in the
+#       documentation and/or other materials provided with the distribution.
+#     * Neither the name of disclaimer nor the names of its contributors may
+#       be used to endorse or promote products derived from this software
+#       without specific prior written permission.
+#
+# THIS SOFTWARE IS PROVIDED BY THE REGENTS AND CONTRIBUTORS "AS IS" AND ANY
+# EXPRESS OR IMPLIED WARRANTIES, INCLUDING, BUT NOT LIMITED TO, THE IMPLIED
+# WARRANTIES OF MERCHANTABILITY AND FITNESS FOR A PARTICULAR PURPOSE ARE
+# DISCLAIMED. IN NO EVENT SHALL THE REGENTS AND CONTRIBUTORS BE LIABLE FOR ANY
+# DIRECT, INDIRECT, INCIDENTAL, SPECIAL, EXEMPLARY, OR CONSEQUENTIAL DAMAGES
+# (INCLUDING, BUT NOT LIMITED TO, PROCUREMENT OF SUBSTITUTE GOODS OR SERVICES;
+# LOSS OF USE, DATA, OR PROFITS; OR BUSINESS INTERRUPTION) HOWEVER CAUSED AND
+# ON ANY THEORY OF LIABILITY, WHETHER IN CONTRACT, STRICT LIABILITY, OR TORT
+# (INCLUDING NEGLIGENCE OR OTHERWISE) ARISING IN ANY WAY OUT OF THE USE OF THIS
+# SOFTWARE, EVEN IF ADVISED OF THE POSSIBILITY OF SUCH DAMAGE.
+
+from __future__ import unicode_literals
+
+import itertools
+import logging
+import operator
+import random
+import re
+
+import numpy as np
+import pandas as pd
+from int_date import get_date_from_diff
+
+__author__ = 'Cedric Zhuang'
+
+log = logging.getLogger(__name__)
+
+
+class StockDataFrame(pd.DataFrame):
+    OPERATORS = ['le', 'ge', 'lt', 'gt', 'eq', 'ne']
+
+    # Start of options.
+    KDJ_PARAM = (2.0 / 3.0, 1.0 / 3.0)
+    KDJ_WINDOW = 9
+
+    BOLL_PERIOD = 20
+    BOLL_STD_TIMES = 2
+
+    MACD_EMA_SHORT = 12
+    MACD_EMA_LONG = 26
+    MACD_EMA_SIGNAL = 9
+
+    PDI_SMMA = 14
+    MDI_SMMA = 14
+    DX_SMMA = 14
+    ADX_EMA = 6
+    ADXR_EMA = 6
+
+    CR_MA1 = 5
+    CR_MA2 = 10
+    CR_MA3 = 20
+
+    TRIX_EMA_WINDOW = 12
+
+    TEMA_EMA_WINDOW = 5
+
+    ATR_SMMA = 14
+
+    MFI = 14
+
+    # End of options
+
+    @staticmethod
+    def _get_change(df):
+        """ Get the percentage change column
+
+        :param df: DataFrame object
+        :return: result series
+        """
+        df['change'] = df['close'].pct_change() * 100
+        return df['change']
+
+    @staticmethod
+    def _get_p(df, column, shifts):
+        """ get the permutation of specified range
+
+        example:
+        index    x   x_-2,-1_p
+        0        1         NaN
+        1       -1         NaN
+        2        3           2  (0.x > 0, and assigned to weight 2)
+        3        5           1  (2.x > 0, and assigned to weight 1)
+        4        1           3
+
+        :param df: data frame
+        :param column: the column to calculate p from
+        :param shifts: the range to consider
+        :return:
+        """
+        column_name = '{}_{}_p'.format(column, shifts)
+        # initialize the column if not
+        df.get(column)
+        shifts = StockDataFrame.to_ints(shifts)[::-1]
+        indices = None
+        count = 0
+        for shift in shifts:
+            shifted = df.shift(-shift)
+            index = (shifted[column] > 0) * (2 ** count)
+            if indices is None:
+                indices = index
+            else:
+                indices += index
+            count += 1
+        if indices is not None:
+            cp = indices.copy()
+            StockDataFrame.set_nan(cp, shifts)
+            df[column_name] = cp
+
+    @classmethod
+    def to_ints(cls, shifts):
+        items = map(cls._process_shifts_segment,
+                    shifts.split(','))
+        return sorted(list(set(itertools.chain(*items))))
+
+    @classmethod
+    def to_int(cls, shifts):
+        numbers = cls.to_ints(shifts)
+        if len(numbers) != 1:
+            raise IndexError("only accept 1 number.")
+        return numbers[0]
+
+    @staticmethod
+    def to_floats(shifts):
+        floats = map(float, shifts.split(','))
+        return sorted(list(set(floats)))
+
+    @classmethod
+    def to_float(cls, shifts):
+        floats = cls.to_floats(shifts)
+        if len(floats) != 1:
+            raise IndexError('only accept 1 float.')
+        return floats[0]
+
+    @staticmethod
+    def _process_shifts_segment(shift_segment):
+        if '~' in shift_segment:
+            start, end = shift_segment.split('~')
+            shifts = range(int(start), int(end) + 1)
+        else:
+            shifts = [int(shift_segment)]
+        return shifts
+
+    @staticmethod
+    def set_nan(pd_obj, shift):
+        try:
+            iter(shift)
+            max_shift = max(shift)
+            min_shift = min(shift)
+            StockDataFrame._set_nan_of_single_shift(pd_obj, max_shift)
+            StockDataFrame._set_nan_of_single_shift(pd_obj, min_shift)
+        except TypeError:
+            # shift is not iterable
+            StockDataFrame._set_nan_of_single_shift(pd_obj, shift)
+
+    @staticmethod
+    def _set_nan_of_single_shift(pd_obj, shift):
+        val = np.nan
+        if shift > 0:
+            pd_obj.iloc[-shift:] = val
+        elif shift < 0:
+            pd_obj.iloc[:-shift] = val
+
+    @classmethod
+    def _get_r(cls, df, column, shifts):
+        """ Get rate of change of column
+
+        :param df: DataFrame object
+        :param column: column name of the rate to calculate
+        :param shifts: days to shift, accept one shift only
+        :return: None
+        """
+        shift = cls.to_int(shifts)
+        rate_key = '{}_{}_r'.format(column, shift)
+        df[rate_key] = df[column].pct_change(periods=-shift) * 100
+
+    @classmethod
+    def _get_s(cls, df, column, shifts):
+        """ Get the column shifted by days
+
+        :param df: DataFrame object
+        :param column: name of the column to shift
+        :param shifts: days to shift, accept one shift only
+        :return: None
+        """
+        shift = cls.to_int(shifts)
+        shifted_key = "{}_{}_s".format(column, shift)
+        df[shifted_key] = df[column].shift(-shift)
+        cp = df[shifted_key].copy()
+        StockDataFrame.set_nan(cp, shift)
+        df[shifted_key] = cp
+
+    @classmethod
+    def _get_log_ret(cls, df):
+        df['log-ret'] = np.log(df['close'] / df['close_-1_s'])
+
+    @classmethod
+    def _get_c(cls, df, column, shifts):
+        """ get the count of column in range (shifts)
+
+        example: kdjj_0_le_20_c
+        :param df: stock data
+        :param column: column name
+        :param shifts: range to count, only to previous
+        :return: result series
+        """
+        column_name = '{}_{}_c'.format(column, shifts)
+        shifts = cls.get_only_one_positive_int(shifts)
+        df[column_name] = df[column].rolling(
+            center=False,
+            window=shifts,
+            min_periods=0).apply(np.count_nonzero)
+        return df[column_name]
+
+    @classmethod
+    def _get_fc(cls, df, column, shifts):
+        """ get the count of column in range of future (shifts)
+
+        example: kdjj_0_le_20_fc
+        :param df: stock data
+        :param column: column name
+        :param shifts: range to count, only to future
+        :return: result series
+        """
+        column_name = '{}_{}_fc'.format(column, shifts)
+        shift = cls.get_only_one_positive_int(shifts)
+        reversed_series = df[column][::-1]
+        reversed_counts = reversed_series.rolling(
+            center=False,
+            window=shift,
+            min_periods=0).apply(np.count_nonzero)
+        counts = reversed_counts[::-1]
+        df[column_name] = counts
+        return counts
+
+    @classmethod
+    def _get_op(cls, df, column, threshold, op):
+        column_name = '{}_{}_{}'.format(column, threshold, op)
+        threshold = cls.to_float(threshold)
+        f = getattr(operator, op)
+        df[column_name] = f(df[column], threshold)
+
+    @staticmethod
+    def get_diff_convolve_array(shift):
+        if shift == 0:
+            ret = [1]
+        else:
+            ret = np.zeros(abs(shift) + 1)
+            if shift < 0:
+                ret[[0, -1]] = 1, -1
+            else:
+                ret[[0, -1]] = -1, 1
+        return ret
+
+    @classmethod
+    def _init_shifted_columns(cls, column, df, shifts):
+        # initialize the column if not
+        df.get(column)
+        shifts = cls.to_ints(shifts)
+        shift_column_names = ['{}_{}_s'.format(column, shift) for shift in
+                              shifts]
+        [df.get(name) for name in shift_column_names]
+        return shift_column_names
+
+    @classmethod
+    def _get_max(cls, df, column, shifts):
+        column_name = '{}_{}_max'.format(column, shifts)
+        shift_column_names = cls._init_shifted_columns(column, df, shifts)
+        df[column_name] = np.max(df[shift_column_names], axis=1)
+
+    @classmethod
+    def _get_min(cls, df, column, shifts):
+        column_name = '{}_{}_min'.format(column, shifts)
+        shift_column_names = cls._init_shifted_columns(column, df, shifts)
+        df[column_name] = np.min(df[shift_column_names], axis=1)
+
+    @staticmethod
+    def _get_rsv(df, n_days):
+        """ Calculate the RSV (Raw Stochastic Value) within N days
+
+        This value is essential for calculating KDJs
+        Current day is included in N
+        :param df: data
+        :param n_days: N days
+        :return: None
+        """
+        n_days = int(n_days)
+        column_name = 'rsv_{}'.format(n_days)
+        low_min = df['low'].rolling(
+            min_periods=1, window=n_days, center=False).min()
+        high_max = df['high'].rolling(
+            min_periods=1, window=n_days, center=False).max()
+
+        cv = (df['close'] - low_min) / (high_max - low_min)
+        df[column_name] = cv.fillna(0).astype('float64') * 100
+
+    @staticmethod
+    def _positive_sum(data):
+        data = [i if i > 0 else 0 for i in data]
+        ret = data[0]
+        for i in data[1:]:
+            ret = (ret * (len(data) - 1) + i) / len(data)
+        return ret
+
+    @staticmethod
+    def _negative_sum(data):
+        data = [-i if i < 0 else 0 for i in data]
+        ret = data[0]
+        for i in data[1:]:
+            ret = (ret * (len(data) - 1) + i) / len(data)
+        return ret
+
+    # noinspection PyUnresolvedReferences
+    @classmethod
+    def _get_rsi(cls, df, n_days):
+        """ Calculate the RSI (Relative Strength Index) within N days
+
+        calculated based on the formula at:
+        https://en.wikipedia.org/wiki/Relative_strength_index
+
+        :param df: data
+        :param n_days: N days
+        :return: None
+        """
+        n_days = int(n_days)
+        d = df['close_-1_d']
+
+        df['closepm'] = (d + d.abs()) / 2
+        df['closenm'] = (-d + d.abs()) / 2
+        closepm_smma_column = 'closepm_{}_smma'.format(n_days)
+        closenm_smma_column = 'closenm_{}_smma'.format(n_days)
+        p_ema = df[closepm_smma_column]
+        n_ema = df[closenm_smma_column]
+
+        rs_column_name = 'rs_{}'.format(n_days)
+        rsi_column_name = 'rsi_{}'.format(n_days)
+        df[rs_column_name] = rs = p_ema / n_ema
+        df[rsi_column_name] = 100 - 100 / (1.0 + rs)
+
+        columns_to_remove = ['closepm',
+                             'closenm',
+                             closepm_smma_column,
+                             closenm_smma_column]
+        cls._drop_columns(df, columns_to_remove)
+
+    @staticmethod
+    def _drop_columns(df, columns):
+        df.drop(columns, inplace=True, axis=1)
+
+    def _ensure_type(self, obj):
+        """ override the method in pandas, omit the check
+
+        This patch is not the perfect way but could make the lib work.
+        """
+        return obj
+
+    @classmethod
+    def _get_smma(cls, df, column, windows):
+        """ get smoothed moving average.
+
+        :param df: data
+        :param windows: range
+        :return: result series
+        """
+        window = cls.get_only_one_positive_int(windows)
+        column_name = '{}_{}_smma'.format(column, window)
+        smma = df[column].ewm(
+            ignore_na=False, alpha=1.0 / window,
+            min_periods=0, adjust=True).mean()
+        df[column_name] = smma
+        return smma
+
+    @classmethod
+    def _get_trix(cls, df, column=None, windows=None):
+        if column is None and windows is None:
+            column_name = 'trix'
+        else:
+            column_name = '{}_{}_trix'.format(column, windows)
+
+        if column is None:
+            column = 'close'
+        if windows is None:
+            windows = cls.TRIX_EMA_WINDOW
+        window = cls.get_only_one_positive_int(windows)
+
+        single = '{c}_{w}_ema'.format(c=column, w=window)
+        double = '{c}_{w}_ema_{w}_ema'.format(c=column, w=window)
+        triple = '{c}_{w}_ema_{w}_ema_{w}_ema'.format(c=column, w=window)
+        prev_triple = '{}_-1_s'.format(triple)
+        df[column_name] = ((df[triple] - df[prev_triple]) * 100
+                           / df[prev_triple])
+
+        columns_to_drop = [single, double, triple, prev_triple]
+        cls._drop_columns(df, columns_to_drop)
+
+    @classmethod
+    def _get_tema(cls, df, column=None, windows=None):
+        """ Another implementation for triple ema
+
+        Check the algorithm described below:
+        https://www.forextraders.com/forex-education/forex-technical-analysis/triple-exponential-moving-average-the-tema-indicator/
+        :param df: data frame
+        :param column: column to calculate ema
+        :param windows: window of the calculation
+        :return: result series
+        """
+        if column is None and windows is None:
+            column_name = 'tema'
+        else:
+            column_name = '{}_{}_tema'.format(column, windows)
+
+        if column is None:
+            column = 'close'
+        if windows is None:
+            windows = cls.TEMA_EMA_WINDOW
+        window = cls.get_only_one_positive_int(windows)
+
+        single = '{c}_{w}_ema'.format(c=column, w=window)
+        double = '{c}_{w}_ema_{w}_ema'.format(c=column, w=window)
+        triple = '{c}_{w}_ema_{w}_ema_{w}_ema'.format(c=column, w=window)
+        df[column_name] = 3 * df[single] - 3 * df[double] + df[triple]
+
+        cls._drop_columns(df, [single, double, triple])
+        return df[column_name]
+
+    @classmethod
+    def _get_wr(cls, df, n_days):
+        """ Williams Overbought/Oversold Index
+
+        WMS=[(Hn—Ct)/(Hn—Ln)] ×100
+        Ct - the close price
+        Hn - N days high
+        Ln - N days low
+
+        :param df: data
+        :param n_days: N days
+        :return: None
+        """
+        n_days = int(n_days)
+        ln = df['low'].rolling(min_periods=1, window=n_days,
+                               center=False).min()
+
+        hn = df['high'].rolling(min_periods=1, window=n_days,
+                                center=False).max()
+        column_name = 'wr_{}'.format(n_days)
+        df[column_name] = (hn - df['close']) / (hn - ln) * 100
+
+    @classmethod
+    def _get_cci(cls, df, n_days=None):
+        """ Commodity Channel Index
+
+        CCI = (Typical Price  -  20-period SMA of TP) / (.015 x Mean Deviation)
+        Typical Price (TP) = (High + Low + Close)/3
+        TP is also implemented as 'middle'.
+
+        :param df: data
+        :param n_days: N days window
+        :return: None
+        """
+        if n_days is None:
+            n_days = 14
+            column_name = 'cci'
+        else:
+            n_days = int(n_days)
+            column_name = 'cci_{}'.format(n_days)
+
+        tp = df['middle']
+        tp_sma = df['middle_{}_sma'.format(n_days)]
+        md = df['middle'].rolling(
+            min_periods=1, center=False, window=n_days).apply(
+            lambda x: np.fabs(x - x.mean()).mean())
+
+        df[column_name] = (tp - tp_sma) / (.015 * md)
+
+    @classmethod
+    def _get_tr(cls, df):
+        """ True Range of the trading
+
+        tr = max[(high - low), abs(high - close_prev), abs(low - close_prev)]
+        :param df: data
+        :return: None
+        """
+        prev_close = df['close_-1_s']
+        high = df['high']
+        low = df['low']
+        c1 = high - low
+        c2 = np.abs(high - prev_close)
+        c3 = np.abs(low - prev_close)
+        df['tr'] = np.max((c1, c2, c3), axis=0)
+
+    @classmethod
+    def _get_atr(cls, df, window=None):
+        """ Average True Range
+
+        The average true range is an N-day smoothed moving average (SMMA) of
+        the true range values.  Default to 14 days.
+        https://en.wikipedia.org/wiki/Average_true_range
+
+        :param df: data
+        :return: None
+        """
+        if window is None:
+            window = cls.ATR_SMMA
+            column_name = 'atr'
+        else:
+            window = int(window)
+            column_name = 'atr_{}'.format(window)
+        tr_smma_column = 'tr_{}_smma'.format(window)
+
+        df[column_name] = df[tr_smma_column]
+        cls._drop_columns(df, [tr_smma_column])
+
+    @classmethod
+    def _get_dma(cls, df):
+        """ Different of Moving Average
+
+        default to 10 and 50.
+        :param df: data
+        :return: None
+        """
+        df['dma'] = df['close_10_sma'] - df['close_50_sma']
+
+    @classmethod
+    def _get_dmi(cls, df):
+        """ get the default setting for DMI
+
+        including:
+        +DI: 14 days SMMA of +DM,
+        -DI: 14 days SMMA of -DM,
+        DX: based on +DI and -DI
+        ADX: 6 days SMMA of DX
+        :param df: data
+        :return:
+        """
+        df['pdi'] = cls._get_pdi(df, cls.PDI_SMMA)
+        df['mdi'] = cls._get_mdi(df, cls.MDI_SMMA)
+        df['dx'] = cls._get_dx(df, cls.DX_SMMA)
+        df['adx'] = df['dx_{}_ema'.format(cls.ADX_EMA)]
+        df['adxr'] = df['adx_{}_ema'.format(cls.ADXR_EMA)]
+
+    @classmethod
+    def _get_um_dm(cls, df):
+        """ Up move and down move
+
+        initialize up move and down move
+        :param df: data
+        """
+        hd = df['high_delta']
+        df['um'] = (hd + hd.abs()) / 2
+        ld = -df['low_delta']
+        df['dm'] = (ld + ld.abs()) / 2
+
+    @classmethod
+    def _get_pdm(cls, df, windows):
+        """ +DM, positive directional moving
+
+        If window is not 1, calculate the SMMA of +DM
+        :param df: data
+        :param windows: range
+        :return:
+        """
+        window = cls.get_only_one_positive_int(windows)
+        column_name = 'pdm_{}'.format(window)
+        um, dm = df['um'], df['dm']
+        df['pdm'] = np.where(um > dm, um, 0)
+        if window > 1:
+            pdm = df['pdm_{}_ema'.format(window)]
+        else:
+            pdm = df['pdm']
+        df[column_name] = pdm
+
+    @classmethod
+    def _get_vr(cls, df, windows=None):
+        if windows is None:
+            window = 26
+            column_name = 'vr'
+        else:
+            window = cls.get_only_one_positive_int(windows)
+            column_name = 'vr_{}'.format(window)
+
+        df['av'] = np.where(df['change'] > 0, df['volume'], 0)
+        avs = df['av'].rolling(
+            min_periods=1, window=window, center=False).sum()
+
+        df['bv'] = np.where(df['change'] < 0, df['volume'], 0)
+        bvs = df['bv'].rolling(
+            min_periods=1, window=window, center=False).sum()
+
+        df['cv'] = np.where(df['change'] == 0, df['volume'], 0)
+        cvs = df['cv'].rolling(
+            min_periods=1, window=window, center=False).sum()
+
+        df[column_name] = (avs + cvs / 2) / (bvs + cvs / 2) * 100
+        cls._drop_columns(df, ['av', 'bv', 'cv'])
+
+    @classmethod
+    def _get_mdm(cls, df, windows):
+        """ -DM, negative directional moving accumulation
+
+        If window is not 1, return the SMA of -DM.
+        :param df: data
+        :param windows: range
+        :return:
+        """
+        window = cls.get_only_one_positive_int(windows)
+        column_name = 'mdm_{}'.format(window)
+        um, dm = df['um'], df['dm']
+        df['mdm'] = np.where(dm > um, dm, 0)
+        if window > 1:
+            mdm = df['mdm_{}_ema'.format(window)]
+        else:
+            mdm = df['mdm']
+        df[column_name] = mdm
+
+    @classmethod
+    def _get_pdi(cls, df, windows):
+        """ +DI, positive directional moving index
+
+        :param df: data
+        :param windows: range
+        :return:
+        """
+        window = cls.get_only_one_positive_int(windows)
+        pdm_column = 'pdm_{}'.format(window)
+        tr_column = 'atr_{}'.format(window)
+        pdi_column = 'pdi_{}'.format(window)
+        df[pdi_column] = df[pdm_column] / df[tr_column] * 100
+        return df[pdi_column]
+
+    @classmethod
+    def _get_mdi(cls, df, windows):
+        window = cls.get_only_one_positive_int(windows)
+        mdm_column = 'mdm_{}'.format(window)
+        tr_column = 'atr_{}'.format(window)
+        mdi_column = 'mdi_{}'.format(window)
+        df[mdi_column] = df[mdm_column] / df[tr_column] * 100
+        return df[mdi_column]
+
+    @classmethod
+    def _get_dx(cls, df, windows):
+        window = cls.get_only_one_positive_int(windows)
+        dx_column = 'dx_{}'.format(window)
+        mdi_column = 'mdi_{}'.format(window)
+        pdi_column = 'pdi_{}'.format(window)
+        mdi, pdi = df[mdi_column], df[pdi_column]
+        df[dx_column] = abs(pdi - mdi) / (pdi + mdi) * 100
+        return df[dx_column]
+
+    @classmethod
+    def _get_kdj_default(cls, df):
+        """ default KDJ, 9 days
+
+        :param df: k line data frame
+        :return: None
+        """
+        df['kdjk'] = df['kdjk_{}'.format(cls.KDJ_WINDOW)]
+        df['kdjd'] = df['kdjd_{}'.format(cls.KDJ_WINDOW)]
+        df['kdjj'] = df['kdjj_{}'.format(cls.KDJ_WINDOW)]
+
+    @classmethod
+    def _get_cr(cls, df, window=26):
+        ym = df['middle_-1_s']
+        h = df['high']
+        p1_m = df.loc[:, ['middle_-1_s', 'high']].min(axis=1)
+        p2_m = df.loc[:, ['middle_-1_s', 'low']].min(axis=1)
+        p1 = (h - p1_m).rolling(
+            min_periods=1, window=window, center=False).sum()
+        p2 = (ym - p2_m).rolling(
+            min_periods=1, window=window, center=False).sum()
+        df['cr'] = p1 / p2 * 100
+        del df['middle_-1_s']
+        df['cr-ma1'] = cls._shifted_cr_sma(df, cls.CR_MA1)
+        df['cr-ma2'] = cls._shifted_cr_sma(df, cls.CR_MA2)
+        df['cr-ma3'] = cls._shifted_cr_sma(df, cls.CR_MA3)
+
+    @classmethod
+    def _shifted_cr_sma(cls, df, window):
+        name = cls._temp_name()
+        df[name] = df['cr'].rolling(min_periods=1, window=window,
+                                    center=False).mean()
+        to_shift = '{}_-{}_s'.format(name, int(window / 2.5 + 1))
+        ret = df[to_shift]
+        del df[name], df[to_shift]
+        return ret
+
+    @classmethod
+    def _temp_name(cls):
+        return 'sdf{}'.format(random.randint(0, 10e8))
+
+    @classmethod
+    def _get_middle(cls, df):
+        df['middle'] = (df['close'] + df['high'] + df['low']) / 3.0
+
+    @classmethod
+    def _calc_kd(cls, column):
+        param0, param1 = cls.KDJ_PARAM
+        k = 50.0
+        # noinspection PyTypeChecker
+        for i in param1 * column:
+            k = param0 * k + i
+            yield k
+
+    @classmethod
+    def _get_kdjk(cls, df, n_days):
+        """ Get the K of KDJ
+
+        K ＝ 2/3 × (prev. K) +1/3 × (curr. RSV)
+        2/3 and 1/3 are the smooth parameters.
+        :param df: data
+        :param n_days: calculation range
+        :return: None
+        """
+        rsv_column = 'rsv_{}'.format(n_days)
+        k_column = 'kdjk_{}'.format(n_days)
+        df[k_column] = list(cls._calc_kd(df.get(rsv_column)))
+
+    @classmethod
+    def _get_kdjd(cls, df, n_days):
+        """ Get the D of KDJ
+
+        D = 2/3 × (prev. D) +1/3 × (curr. K)
+        2/3 and 1/3 are the smooth parameters.
+        :param df: data
+        :param n_days: calculation range
+        :return: None
+        """
+        k_column = 'kdjk_{}'.format(n_days)
+        d_column = 'kdjd_{}'.format(n_days)
+        df[d_column] = list(cls._calc_kd(df.get(k_column)))
+
+    @staticmethod
+    def _get_kdjj(df, n_days):
+        """ Get the J of KDJ
+
+        J = 3K-2D
+        :param df: data
+        :param n_days: calculation range
+        :return: None
+        """
+        k_column = 'kdjk_{}'.format(n_days)
+        d_column = 'kdjd_{}'.format(n_days)
+        j_column = 'kdjj_{}'.format(n_days)
+        df[j_column] = 3 * df[k_column] - 2 * df[d_column]
+
+    @staticmethod
+    def remove_random_nan(pd_obj):
+        return pd_obj.where((pd.notnull(pd_obj)), None)
+
+    @staticmethod
+    def _get_d(df, column, shifts):
+        shift = StockDataFrame.to_int(shifts)
+        shift_column = '{}_{}_s'.format(column, shift)
+        column_name = '{}_{}_d'.format(column, shift)
+        df[column_name] = df[column] - df[shift_column]
+        cp = df[column_name].copy()
+        StockDataFrame.set_nan(cp, shift)
+        df[column_name] = cp
+
+    @classmethod
+    def _get_sma(cls, df, column, windows):
+        """ get simple moving average
+
+        :param df: data
+        :param column: column to calculate
+        :param windows: collection of window of simple moving average
+        :return: None
+        """
+        window = cls.get_only_one_positive_int(windows)
+        column_name = '{}_{}_sma'.format(column, window)
+        df[column_name] = df[column].rolling(min_periods=1, window=window,
+                                             center=False).mean()
+
+    @classmethod
+    def _get_ema(cls, df, column, windows):
+        """ get exponential moving average
+
+        :param df: data
+        :param column: column to calculate
+        :param windows: collection of window of exponential moving average
+        :return: None
+        """
+        window = cls.get_only_one_positive_int(windows)
+        column_name = '{}_{}_ema'.format(column, window)
+        if len(df[column]) > 0:
+            df[column_name] = df[column].ewm(
+                ignore_na=False, span=window,
+                min_periods=0, adjust=True).mean()
+        else:
+            df[column_name] = []
+
+    @classmethod
+    def _get_boll(cls, df):
+        """ Get Bollinger bands.
+
+        boll_ub means the upper band of the Bollinger bands
+        boll_lb means the lower band of the Bollinger bands
+        boll_ub = MA + Kσ
+        boll_lb = MA − Kσ
+        M = BOLL_PERIOD
+        K = BOLL_STD_TIMES
+        :param df: data
+        :return: None
+        """
+        moving_avg = df['close_{}_sma'.format(cls.BOLL_PERIOD)]
+        moving_std = df['close_{}_mstd'.format(cls.BOLL_PERIOD)]
+        df['boll'] = moving_avg
+        moving_avg = list(map(np.float64, moving_avg))
+        moving_std = list(map(np.float64, moving_std))
+        # noinspection PyTypeChecker
+        df['boll_ub'] = np.add(moving_avg,
+                               np.multiply(cls.BOLL_STD_TIMES, moving_std))
+        # noinspection PyTypeChecker
+        df['boll_lb'] = np.subtract(moving_avg,
+                                    np.multiply(cls.BOLL_STD_TIMES,
+                                                moving_std))
+
+    @classmethod
+    def _get_macd(cls, df):
+        """ Moving Average Convergence Divergence
+
+        This function will initialize all following columns.
+
+        MACD Line (macd): (12-day EMA - 26-day EMA)
+        Signal Line (macds): 9-day EMA of MACD Line
+        MACD Histogram (macdh): MACD Line - Signal Line
+        :param df: data
+        :return: None
+        """
+        ema_short = 'close_{}_ema'.format(cls.MACD_EMA_SHORT)
+        ema_long = 'close_{}_ema'.format(cls.MACD_EMA_LONG)
+        ema_signal = 'macd_{}_ema'.format(cls.MACD_EMA_SIGNAL)
+        fast = df[ema_short]
+        slow = df[ema_long]
+        df['macd'] = fast - slow
+        df['macds'] = df[ema_signal]
+        df['macdh'] = (df['macd'] - df['macds'])
+        cls._drop_columns(df, [ema_short, ema_long, ema_signal])
+
+    @classmethod
+    def get_only_one_positive_int(cls, windows):
+        if isinstance(windows, int):
+            window = windows
+        else:
+            window = cls.to_int(windows)
+            if window <= 0:
+                raise IndexError("window must be greater than 0")
+        return window
+
+    @classmethod
+    def _get_mstd(cls, df, column, windows):
+        """ get moving standard deviation
+
+        :param df: data
+        :param column: column to calculate
+        :param windows: collection of window of moving standard deviation
+        :return: None
+        """
+        window = cls.get_only_one_positive_int(windows)
+        column_name = '{}_{}_mstd'.format(column, window)
+        df[column_name] = df[column].rolling(min_periods=1, window=window,
+                                             center=False).std()
+
+    @classmethod
+    def _get_mvar(cls, df, column, windows):
+        """ get moving variance
+
+        :param df: data
+        :param column: column to calculate
+        :param windows: collection of window of moving variance
+        :return: None
+        """
+        window = cls.get_only_one_positive_int(windows)
+        column_name = '{}_{}_mvar'.format(column, window)
+        df[column_name] = df[column].rolling(
+            min_periods=1, window=window, center=False).var()
+
+    @classmethod
+    def _get_mfi(cls, df, n_days=None):
+        """ get money flow index as per https://www.investopedia.com/terms/m/mfi.asp
+
+        :param df: data
+        :param n_days: number of periods relevant for the indicator
+        :return: None
+        """
+        if n_days is None:
+            n_days = cls.MFI
+            column_name = 'mfi'
+        else:
+            column_name = 'mfi_{}'.format(n_days)
+        n = int(n_days)
+        assert n > 0, "n_days '{}' could not be parsed " \
+                      "to a positive integer".format(n_days)
+        df[column_name] = 0.5
+        if len(df) > n and "volume" in df.columns and (df["volume"] > 0).any():
+            typical_price = df[["low", "high", "close"]].sum(axis=1) / 3.0
+            raw_money_flow = (typical_price * df["volume"]).fillna(0.0)
+            higher_rows = ((typical_price - typical_price.shift(
+                1)) >= 0.0).to_numpy()
+            lower_rows = ((typical_price - typical_price.shift(
+                1)) < 0.0).to_numpy()
+            for i, row in enumerate(df.index[n - 1:]):
+                pos_money_flow = raw_money_flow.reindex(
+                    df.index[i: i + n][higher_rows[i: i + n]]).sum()
+                neg_money_flow = raw_money_flow.reindex(
+                    df.index[i: i + n][lower_rows[i: i + n]]).sum()
+                money_flow_ratio = pos_money_flow / (neg_money_flow + 1e-12)
+                df.loc[row, column_name] = 1.0 - 1.0 / (1 + money_flow_ratio)
+
+    @staticmethod
+    def parse_column_name(name):
+        m = re.match(r'(.*)_([\d\-+~,.]+)_(\w+)', name)
+        ret = [None, None, None]
+        if m is None:
+            m = re.match(r'(.*)_([\d\-+~,]+)', name)
+            if m is not None:
+                ret = m.group(1, 2)
+                ret = ret + (None,)
+        else:
+            ret = m.group(1, 2, 3)
+        return ret
+
+    CROSS_COLUMN_MATCH_STR = '(.+)_(x|xu|xd)_(.+)'
+
+    @classmethod
+    def is_cross_columns(cls, name):
+        return re.match(cls.CROSS_COLUMN_MATCH_STR, name) is not None
+
+    @classmethod
+    def parse_cross_column(cls, name):
+        m = re.match(cls.CROSS_COLUMN_MATCH_STR, name)
+        ret = [None, None, None]
+        if m is not None:
+            ret = m.group(1, 2, 3)
+        return ret
+
+    @staticmethod
+    def _get_rate(df):
+        """ same as percent
+
+        :param df: data frame
+        :return: None
+        """
+        df['rate'] = df['close'].pct_change() * 100
+
+    @staticmethod
+    def _get_delta(df, key):
+        key_to_delta = key.replace('_delta', '')
+        df[key] = df[key_to_delta].diff()
+        return df[key]
+
+    @staticmethod
+    def _get_cross(df, key):
+        left, op, right = StockDataFrame.parse_cross_column(key)
+        lt_series = df[left] > df[right]
+        # noinspection PyTypeChecker
+        different = np.zeros_like(lt_series)
+        if len(different) > 1:
+            # noinspection PyTypeChecker
+            different[1:] = np.diff(lt_series)
+            different[0] = False
+        if op == 'x':
+            df[key] = different
+        elif op == 'xu':
+            df[key] = different & lt_series
+        elif op == 'xd':
+            df[key] = different & ~lt_series
+        return df[key]
+
+    @staticmethod
+    def init_columns(obj, columns):
+        if isinstance(columns, list):
+            for column in columns:
+                StockDataFrame.__init_column(obj, column)
+        else:
+            StockDataFrame.__init_column(obj, columns)
+
+    @classmethod
+    def __init_not_exist_column(cls, df, key):
+        if key == 'change':
+            cls._get_change(df)
+        elif key == 'rate':
+            cls._get_rate(df)
+        elif key == 'middle':
+            cls._get_middle(df)
+        elif key in ['boll', 'boll_ub', 'boll_lb']:
+            cls._get_boll(df)
+        elif key in ['macd', 'macds', 'macdh']:
+            cls._get_macd(df)
+        elif key in ['kdjk', 'kdjd', 'kdjj']:
+            cls._get_kdj_default(df)
+        elif key in ['cr', 'cr-ma1', 'cr-ma2', 'cr-ma3']:
+            cls._get_cr(df)
+        elif key in ['cci']:
+            cls._get_cci(df)
+        elif key in ['tr']:
+            cls._get_tr(df)
+        elif key in ['atr']:
+            cls._get_atr(df)
+        elif key in ['um', 'dm']:
+            cls._get_um_dm(df)
+        elif key in ['pdi', 'mdi', 'dx', 'adx', 'adxr']:
+            cls._get_dmi(df)
+        elif key in ['trix']:
+            cls._get_trix(df)
+        elif key in ['tema']:
+            cls._get_tema(df)
+        elif key in ['vr']:
+            cls._get_vr(df)
+        elif key in ['dma']:
+            cls._get_dma(df)
+        elif key == 'log-ret':
+            cls._get_log_ret(df)
+        elif key.endswith('_delta'):
+            cls._get_delta(df, key)
+        elif cls.is_cross_columns(key):
+            cls._get_cross(df, key)
+        elif key == 'mfi':
+            cls._get_mfi(df)
+        else:
+            c, r, t = cls.parse_column_name(key)
+            if t is not None:
+                if t in cls.OPERATORS:
+                    # support all kinds of compare operators
+                    cls._get_op(df, c, r, t)
+                else:
+                    func_name = '_get_{}'.format(t)
+                    getattr(cls, func_name)(df, c, r)
+            else:
+                func_name = '_get_{}'.format(c)
+                getattr(cls, func_name)(df, r)
+
+    @staticmethod
+    def __init_column(df, key):
+        if key not in df:
+            if len(df) == 0:
+                df[key] = []
+            else:
+                StockDataFrame.__init_not_exist_column(df, key)
+
+    def __getitem__(self, item):
+        try:
+            result = self.retype(
+                super(StockDataFrame, self).__getitem__(item))
+        except KeyError:
+            try:
+                self.init_columns(self, item)
+            except AttributeError:
+                log.exception('{} not found.'.format(item))
+            result = self.retype(
+                super(StockDataFrame, self).__getitem__(item))
+        return result
+
+    def in_date_delta(self, delta_day, anchor=None):
+        if anchor is None:
+            anchor = self.get_today()
+        other_day = get_date_from_diff(anchor, delta_day)
+        if delta_day > 0:
+            start, end = anchor, other_day
+        else:
+            start, end = other_day, anchor
+        return self.retype(self.loc[start:end])
+
+    def till(self, end_date):
+        return self[self.index <= end_date]
+
+    def start_from(self, start_date):
+        return self[self.index >= start_date]
+
+    def within(self, start_date, end_date):
+        return self.start_from(start_date).till(end_date)
+
+    def copy(self, deep=True):
+        return self.retype(super(StockDataFrame, self).copy(deep))
+
+    @staticmethod
+    def retype(value, index_column=None):
+        """ if the input is a `DataFrame`, convert it to this class.
+
+        :param index_column: the column that will be used as index,
+                             default to `date`
+        :param value: value to convert
+        :return: this extended class
+        """
+        if index_column is None:
+            index_column = 'date'
+
+        if isinstance(value, pd.DataFrame):
+            # use all lower case for column name
+            value.columns = map(lambda c: c.lower(), value.columns)
+
+            if index_column in value.columns:
+                value.set_index(index_column, inplace=True)
+            value = StockDataFrame(value)
+        return value